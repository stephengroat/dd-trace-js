'use strict'

const BaseTracer = require('opentracing').Tracer
const NoopTracer = require('./noop/tracer')
const DatadogTracer = require('./tracer')
const Config = require('./config')
const Instrumenter = require('./instrumenter')
const metrics = require('./metrics')
const profiler = require('./profiler')
const log = require('./log')
const { setStartupLogInstrumenter } = require('./startup-log')

const noop = new NoopTracer()

class Tracer extends BaseTracer {
  constructor () {
    super()
    this._tracer = noop
    this._instrumenter = new Instrumenter(this)
    this._deprecate = method => log.deprecate(`tracer.${method}`, [
      `tracer.${method}() is deprecated.`,
      'Please use tracer.startSpan() and tracer.scope() instead.',
      'See: https://datadog.github.io/dd-trace-js/#manual-instrumentation.'
    ].join(' '))
  }

  init (options) {
    if (this._tracer === noop) {
      try {
        const config = new Config(options)

        log.use(config.logger)
        log.toggle(config.debug, config.logLevel, this)

        profiler.start(config)

        if (config.enabled) {
          if (config.runtimeMetrics) {
            metrics.start(config)
          }

<<<<<<< HEAD
          if (config.analytics) {
            analyticsSampler.enable()
          }

          // dirty require for now so zero appsec code is executed unless explicitely enabled
          if (config.appsec.enabled) {
            require('./appsec').enable(config)
          }

=======
>>>>>>> b28fc3b4
          this._tracer = new DatadogTracer(config)
          this._instrumenter.enable(config)
          setStartupLogInstrumenter(this._instrumenter)
        }
      } catch (e) {
        log.error(e)
      }
    }

    return this
  }

  use () {
    this._instrumenter.use.apply(this._instrumenter, arguments)
    return this
  }

  trace (name, options, fn) {
    if (!fn) {
      fn = options
      options = {}
    }

    if (typeof fn !== 'function') return

    options = options || {}

    return this._tracer.trace(name, options, fn)
  }

  wrap (name, options, fn) {
    if (!fn) {
      fn = options
      options = {}
    }

    if (typeof fn !== 'function') return fn

    options = options || {}

    return this._tracer.wrap(name, options, fn)
  }

  setUrl () {
    this._tracer.setUrl.apply(this._tracer, arguments)
    return this
  }

  startSpan () {
    return this._tracer.startSpan.apply(this._tracer, arguments)
  }

  inject () {
    return this._tracer.inject.apply(this._tracer, arguments)
  }

  extract () {
    return this._tracer.extract.apply(this._tracer, arguments)
  }

  scopeManager () {
    this._deprecate('scopeManager')
    return this._tracer.scopeManager.apply(this._tracer, arguments)
  }

  scope () {
    return this._tracer.scope.apply(this._tracer, arguments)
  }

  currentSpan () {
    this._deprecate('currentSpan')
    return this._tracer.currentSpan.apply(this._tracer, arguments)
  }

  bind (callback) {
    this._deprecate('bind')
    return callback
  }

  bindEmitter () {
    this._deprecate('bindEmitter')
  }

  getRumData () {
    return this._tracer.getRumData.apply(this._tracer, arguments)
  }
}

module.exports = Tracer<|MERGE_RESOLUTION|>--- conflicted
+++ resolved
@@ -39,18 +39,11 @@
             metrics.start(config)
           }
 
-<<<<<<< HEAD
-          if (config.analytics) {
-            analyticsSampler.enable()
-          }
-
           // dirty require for now so zero appsec code is executed unless explicitely enabled
           if (config.appsec.enabled) {
             require('./appsec').enable(config)
           }
 
-=======
->>>>>>> b28fc3b4
           this._tracer = new DatadogTracer(config)
           this._instrumenter.enable(config)
           setStartupLogInstrumenter(this._instrumenter)
