'use strict'

const fs = require('fs')
const path = require('path')
const crypto = require('crypto')
const semver = require('semver')
const exec = require('./helpers/exec')
const plugins = require('../packages/dd-trace/src/plugins')
const externals = require('../packages/dd-trace/test/plugins/externals')

const requirePackageJsonPath = require.resolve('../packages/dd-trace/src/require-package-json')

const workspaces = new Set()

run()

function run () {
  assertFolder()
  assertVersions()
  assertWorkspace()
  install()
}

function assertVersions () {
  let filter = []
  let names = Object.keys(plugins)

  if (process.env.hasOwnProperty('PLUGINS')) {
    filter = process.env.PLUGINS.split('|')
    names = names.filter(name => ~filter.indexOf(name))
  }

  const internals = names
    .map(key => plugins[key])
    .reduce((prev, next) => prev.concat(next), [])

  internals.forEach((inst) => {
    assertInstrumentation(inst, false)
  })

  Object.keys(externals)
    .filter(name => ~names.indexOf(name))
    .forEach(name => {
      [].concat(externals[name]).forEach(inst => assertInstrumentation(inst, true))
    })
}

function assertInstrumentation (instrumentation, external) {
  [].concat(instrumentation.versions).forEach(version => {
    if (version) {
      assertModules(instrumentation.name, semver.coerce(version).version, external)
      assertModules(instrumentation.name, version, external)
    }
  })
}

function assertModules (name, version, external) {
  addFolder(name)
  addFolder(name, version)
  assertFolder(name)
  assertFolder(name, version)
  assertPackage(name, null, version, external)
  assertPackage(name, version, version, external)
  assertIndex(name)
  assertIndex(name, version)
}

function assertFolder (name, version) {
  if (!fs.existsSync(folder())) {
    fs.mkdirSync(folder())
  }

  if (name && name.includes(path.sep)) {
    name.split(path.sep).reduce(parent => assertFolder(parent))
  }

  if (!fs.existsSync(folder(name, version))) {
    fs.mkdirSync(folder(name, version))
  }
}

function assertPackage (name, version, dependency, external) {
  const pkg = {
    name: [name, sha1(name).substr(0, 8), sha1(version)].filter(val => val).join('-'),
    version: '1.0.0',
    license: 'BSD-3-Clause',
    private: true,
    dependencies: {
      [name]: dependency
    }
  }

  if (!external) {
    pkg.workspaces = {
      nohoist: ['**/**']
    }
  }
  fs.writeFileSync(filename(name, version, 'package.json'), JSON.stringify(pkg, null, 2) + '\n')
}

function assertIndex (name, version) {
  const index = `'use strict'

<<<<<<< HEAD
const fs = require('fs')
const path = require('path')
=======
>>>>>>> 6301b18c
const requirePackageJson = require('${requirePackageJsonPath}')

module.exports = {
  get (id) { return require(id || '${name}') },
  version () { return requirePackageJson('${name}', module).version }
}
`
  fs.writeFileSync(filename(name, version, 'index.js'), index)
}

function assertWorkspace () {
  fs.writeFileSync(filename(null, null, 'package.json'), JSON.stringify({
    name: 'versions',
    version: '1.0.0',
    license: 'BSD-3-Clause',
    private: true,
    workspaces: {
      packages: Array.from(workspaces)
    }
  }, null, 2) + '\n')
}

function install () {
  exec('yarn --ignore-engines', { cwd: folder() })
}

function addFolder (name, version) {
  const basename = [name, version].filter(val => val).join('@')
  workspaces.add(basename)
}

function folder (name, version) {
  const basename = [name, version].filter(val => val).join('@')
  return path.join(__dirname, '..', 'versions', basename)
}

function filename (name, version, file) {
  return path.join(folder(name, version), file)
}

function sha1 (str) {
  if (!str) return

  const shasum = crypto.createHash('sha1')
  shasum.update(str)
  return shasum.digest('hex')
}<|MERGE_RESOLUTION|>--- conflicted
+++ resolved
@@ -101,11 +101,6 @@
 function assertIndex (name, version) {
   const index = `'use strict'
 
-<<<<<<< HEAD
-const fs = require('fs')
-const path = require('path')
-=======
->>>>>>> 6301b18c
 const requirePackageJson = require('${requirePackageJsonPath}')
 
 module.exports = {
