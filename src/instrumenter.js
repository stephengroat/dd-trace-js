--- conflicted
+++ resolved
@@ -90,13 +90,9 @@
   }
 
   hookModule (moduleExports, moduleName, moduleBaseDir) {
-<<<<<<< HEAD
-    if (!this._names.has(moduleName)) {
-=======
     moduleName = moduleName.replace(pathSepExpr, '/')
 
-    if (this._names.indexOf(moduleName) === -1) {
->>>>>>> 8e9c904e
+    if (!this._names.has(moduleName)) {
       return moduleExports
     }
 
