--- conflicted
+++ resolved
@@ -17,13 +17,8 @@
       const options = args.options
       const callback = args.callback
 
-<<<<<<< HEAD
       if (uri === `${tracer._url.href}/v0.4/traces`) {
-        return request.apply(this, [options, callback])
-=======
-      if (uri === `${tracer._url.href}/v0.3/traces`) {
         return request.call(this, options, callback)
->>>>>>> ee093d85
       }
 
       const method = (options.method || 'GET').toUpperCase()
