--- conflicted
+++ resolved
@@ -140,15 +140,8 @@
 
   describe('graphql', () => {
     withVersions(plugin, 'graphql', version => {
-<<<<<<< HEAD
-      beforeEach(() => {
-        tracer = require('../..')
-
+      before(() => {
         sort = spans => spans.sort((a, b) => a.start.toString() >= b.start.toString() ? 1 : -1)
-=======
-      before(() => {
-        sort = spans => spans.sort((a, b) => a.start.toString() > b.start.toString() ? 1 : -1)
->>>>>>> ee093d85
       })
 
       describe('without configuration', () => {
@@ -781,15 +774,22 @@
       })
 
       describe('with configuration', () => {
-<<<<<<< HEAD
-        beforeEach(() => {
+        before(() => {
+          tracer = require('../..')
+
           return agent.load(plugin, 'graphql', {
             service: 'test',
             variables: variables => Object.assign({}, variables, { who: 'REDACTED' })
-          }).then(() => {
-            graphql = require(`./versions/graphql@${version}`).get()
-            buildSchema()
           })
+        })
+
+        after(() => {
+          return agent.close()
+        })
+
+        beforeEach(() => {
+          graphql = require(`./versions/graphql@${version}`).get()
+          buildSchema()
         })
 
         it('should be configured with the correct values', done => {
@@ -830,21 +830,21 @@
       })
 
       describe('with a depth of 0', () => {
-        beforeEach(() => {
-          return agent.load(plugin, 'graphql', { depth: 0 })
-=======
         before(() => {
           tracer = require('../..')
 
-          return agent.load(plugin, 'graphql', { service: 'test' })
->>>>>>> ee093d85
-            .then(() => {
-              graphql = require(`./versions/graphql@${version}`).get()
-              buildSchema()
-            })
-        })
-
-<<<<<<< HEAD
+          return agent.load(plugin, 'graphql', { depth: 0 })
+        })
+
+        after(() => {
+          return agent.close()
+        })
+
+        beforeEach(() => {
+          graphql = require(`./versions/graphql@${version}`).get()
+          buildSchema()
+        })
+
         it('should only instrument the operation', done => {
           const source = `
             {
@@ -857,14 +857,6 @@
               }
             }
           `
-=======
-        after(() => {
-          return agent.close()
-        })
-
-        it('should be configured with the correct values', done => {
-          const source = `{ hello(name: "world") }`
->>>>>>> ee093d85
 
           agent
             .use(traces => {
@@ -884,12 +876,19 @@
       })
 
       describe('with a depth >=1', () => {
+        before(() => {
+          tracer = require('../..')
+
+          return agent.load(plugin, 'graphql', { depth: 2 })
+        })
+
+        after(() => {
+          return agent.close()
+        })
+
         beforeEach(() => {
-          return agent.load(plugin, 'graphql', { depth: 2 })
-            .then(() => {
-              graphql = require(`./versions/graphql@${version}`).get()
-              buildSchema()
-            })
+          graphql = require(`./versions/graphql@${version}`).get()
+          buildSchema()
         })
 
         it('should only instrument up to the specified depth', done => {
