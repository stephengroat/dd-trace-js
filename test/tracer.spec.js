'use strict'

const Span = require('opentracing').Span
const Config = require('../src/config')
const tags = require('../ext/tags')

const SPAN_TYPE = tags.SPAN_TYPE
const RESOURCE_NAME = tags.RESOURCE_NAME
const SERVICE_NAME = tags.SERVICE_NAME
const ANALYTICS = tags.ANALYTICS

wrapIt()

describe('Tracer', () => {
  let Tracer
  let tracer
  let config
  let instrumenter
  let Instrumenter

  beforeEach(() => {
    config = new Config('test', '', { service: 'service' })

    instrumenter = {
      use: sinon.spy(),
      patch: sinon.spy()
    }
    Instrumenter = sinon.stub().returns(instrumenter)

    Tracer = proxyquire('../src/tracer', {
      './instrumenter': Instrumenter
    })

    tracer = new Tracer(config)
  })

  describe('trace', () => {
    it('should run the callback with a new span', () => {
      tracer.trace('name', {}, span => {
        expect(span).to.be.instanceof(Span)
        expect(span.context()._name).to.equal('name')
      })
    })

    it('should accept options', () => {
      const options = {
        service: 'service',
        resource: 'resource',
        type: 'type',
        tags: {
          foo: 'bar'
        }
      }

      tracer.trace('name', options, span => {
        expect(span).to.be.instanceof(Span)
        expect(span.context()._tags).to.include(options.tags)
        expect(span.context()._tags).to.include({
          [SERVICE_NAME]: 'service',
          [RESOURCE_NAME]: 'resource',
          [SPAN_TYPE]: 'type'
        })
      })
    })

    it('should support analytics', () => {
<<<<<<< HEAD
      tracer.trace('name', { analytics: true }, span => {
        expect(span.context()._tags).to.have.property(ANALYTICS_SAMPLE_RATE, 1)
      })

      tracer.trace('name', { analytics: false }, span => {
        expect(span.context()._tags).to.have.property(ANALYTICS_SAMPLE_RATE, 0)
      })

      tracer.trace('name', { analytics: 0.5 }, span => {
        expect(span.context()._tags).to.have.property(ANALYTICS_SAMPLE_RATE, 0.5)
      })

      tracer.trace('name', { analytics: 2 }, span => {
        expect(span.context()._tags).to.not.have.property(ANALYTICS_SAMPLE_RATE)
=======
      tracer.trace('name', { analytics: 0.5 }, span => {
        expect(span.context()._tags).to.have.property(ANALYTICS, 0.5)
>>>>>>> ad694c6d
      })
    })

    it('should activate the span', () => {
      tracer.trace('name', {}, span => {
        expect(tracer.scope().active()).to.equal(span)
      })
    })

    it('should start the span as a child of the active span', () => {
      const childOf = tracer.startSpan('parent')

      tracer.scope().activate(childOf, () => {
        tracer.trace('name', {}, span => {
          expect(span.context()._parentId.toString()).to.equal(childOf.context().toSpanId())
        })
      })
    })

    it('should allow overriding the parent span', () => {
      const root = tracer.startSpan('root')
      const childOf = tracer.startSpan('parent')

      tracer.scope().activate(root, () => {
        tracer.trace('name', { childOf }, span => {
          expect(span.context()._parentId.toString()).to.equal(childOf.context().toSpanId())
        })
      })
    })

    it('should return the value from the callback', () => {
      const result = tracer.trace('name', {}, span => 'test')

      expect(result).to.equal('test')
    })

    it('should finish the span', () => {
      let span

      tracer.trace('name', {}, (_span) => {
        span = _span
        sinon.spy(span, 'finish')
      })

      expect(span.finish).to.have.been.called
    })

    it('should handle exceptions', () => {
      let span

      try {
        tracer.trace('name', {}, _span => {
          span = _span
          sinon.spy(span, 'finish')
          throw new Error('boom')
        })
      } catch (e) {
        expect(span.finish).to.have.been.called
        expect(span.context()._tags).to.include({
          'error.type': e.name,
          'error.msg': e.message,
          'error.stack': e.stack
        })
      }
    })

    describe('with a callback taking a callback', () => {
      it('should wait for the callback to be called before finishing the span', () => {
        let span
        let done

        tracer.trace('name', {}, (_span, _done) => {
          span = _span
          sinon.spy(span, 'finish')
          done = _done
        })

        expect(span.finish).to.not.have.been.called

        done()

        expect(span.finish).to.have.been.called
      })

      it('should handle errors', () => {
        const error = new Error('boom')
        let span
        let done

        tracer.trace('name', {}, (_span, _done) => {
          span = _span
          sinon.spy(span, 'finish')
          done = _done
        })

        done(error)

        expect(span.finish).to.have.been.called
        expect(span.context()._tags).to.include({
          'error.type': error.name,
          'error.msg': error.message,
          'error.stack': error.stack
        })
      })
    })

    describe('with a callback returning a promise', () => {
      it('should wait for the promise to resolve before finishing the span', done => {
        const deferred = {}
        const promise = new Promise(resolve => {
          deferred.resolve = resolve
        })

        let span

        tracer
          .trace('name', {}, _span => {
            span = _span
            sinon.spy(span, 'finish')
            return promise
          })
          .then(() => {
            expect(span.finish).to.have.been.called
            done()
          })
          .catch(done)

        expect(span.finish).to.not.have.been.called

        deferred.resolve()
      })

      it('should handle rejected promises', done => {
        let span

        tracer
          .trace('name', {}, _span => {
            span = _span
            sinon.spy(span, 'finish')
            return Promise.reject(new Error('boom'))
          })
          .catch(e => {
            expect(span.finish).to.have.been.called
            expect(span.context()._tags).to.include({
              'error.type': e.name,
              'error.msg': e.message,
              'error.stack': e.stack
            })
            done()
          })
          .catch(done)
      })
    })
  })

  describe('wrap', () => {
    it('should return a new function that automatically calls tracer.trace()', () => {
      const it = {}
      const callback = sinon.spy(function (foo) {
        expect(tracer.scope().active()).to.not.be.null
        expect(this).to.equal(it)
        expect(foo).to.equal('foo')

        return 'test'
      })
      const fn = tracer.wrap('name', {}, callback)

      sinon.spy(tracer, 'trace')

      const result = fn.call(it, 'foo')

      expect(callback).to.have.been.called
      expect(tracer.trace).to.have.been.calledWith('name', {})
      expect(result).to.equal('test')
    })

    it('should wait for the callback to be called before finishing the span', done => {
      const fn = tracer.wrap('name', {}, sinon.spy(function (cb) {
        const span = tracer.scope().active()

        sinon.spy(span, 'finish')

        setImmediate(() => {
          expect(span.finish).to.not.have.been.called
        })

        setImmediate(() => cb())

        setImmediate(() => {
          expect(span.finish).to.have.been.called
          done()
        })
      }))

      sinon.spy(tracer, 'trace')

      fn(() => {})
    })
  })
})<|MERGE_RESOLUTION|>--- conflicted
+++ resolved
@@ -64,25 +64,8 @@
     })
 
     it('should support analytics', () => {
-<<<<<<< HEAD
-      tracer.trace('name', { analytics: true }, span => {
-        expect(span.context()._tags).to.have.property(ANALYTICS_SAMPLE_RATE, 1)
-      })
-
-      tracer.trace('name', { analytics: false }, span => {
-        expect(span.context()._tags).to.have.property(ANALYTICS_SAMPLE_RATE, 0)
-      })
-
-      tracer.trace('name', { analytics: 0.5 }, span => {
-        expect(span.context()._tags).to.have.property(ANALYTICS_SAMPLE_RATE, 0.5)
-      })
-
-      tracer.trace('name', { analytics: 2 }, span => {
-        expect(span.context()._tags).to.not.have.property(ANALYTICS_SAMPLE_RATE)
-=======
       tracer.trace('name', { analytics: 0.5 }, span => {
         expect(span.context()._tags).to.have.property(ANALYTICS, 0.5)
->>>>>>> ad694c6d
       })
     })
 
