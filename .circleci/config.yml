--- conflicted
+++ resolved
@@ -926,7 +926,7 @@
           command: yarn type:doc
       - store_artifacts:
           path: ./docs/out
-  
+
   # Node upstream tests
 
   node-upstream-node:
@@ -1261,68 +1261,6 @@
   build:
     jobs:
       - lint
-<<<<<<< HEAD
-      # - typescript
-      # - browser
-      # - browserstack
-      # - node-core-8
-      # - node-core-10
-      # - node-core-12
-      # - node-core-14
-      # - node-core-15
-      # - node-core-latest
-      # - node-core-windows
-      # - node-bench-latest
-      # - node-bench-profiler-latest
-      # - node-bench-e2e-latest
-      # - node-amqplib
-      # - node-amqp10
-      # # - node-aws-sdk
-      # - node-bluebird
-      # - node-bunyan
-      # - node-cassandra
-      # - node-connect
-      # - node-couchbase
-      # - node-dns
-      # - node-elasticsearch
-      # - node-express
-      # - node-fastify
-      # - node-fs-8
-      # - node-fs-10
-      # - node-fs-12
-      # - node-fs-14
-      # - node-fs-15
-      # - node-fs-latest
-      # - node-generic-pool
-      # - node-google-cloud-pubsub
-      # - node-graphql
-      # - node-grpc
-      # - node-hapi
-      # - node-http
-      # - node-http2
-      # - node-knex
-      # - node-koa
-      # # - node-limitd-client
-      # - node-memcached
-      # - node-microgateway-core
-      # - node-mongodb-core
-      # - node-mongoose
-      # - node-mysql
-      - node-oracledb
-      # - node-net
-      # - node-paperplane
-      # - node-pino
-      # - node-postgres
-      # - node-promise-js
-      # - node-promise
-      # - node-q
-      # - node-redis
-      # - node-restify
-      # - node-router
-      # - node-tedious
-      # - node-when
-      # - node-winston
-=======
       - typescript
       - node-core-8
       - node-core-10
@@ -1474,7 +1412,6 @@
     jobs:
       - node-upstream-node
 
->>>>>>> 38327b4d
   prebuild:
     jobs:
       # Linux x64
